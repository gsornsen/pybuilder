#   This file is part of PyBuilder
#
#   Copyright 2011-2014 PyBuilder Team
#
#   Licensed under the Apache License, Version 2.0 (the "License");
#   you may not use this file except in compliance with the License.
#   You may obtain a copy of the License at
#
#       http://www.apache.org/licenses/LICENSE-2.0
#
#   Unless required by applicable law or agreed to in writing, software
#   distributed under the License is distributed on an "AS IS" BASIS,
#   WITHOUT WARRANTIES OR CONDITIONS OF ANY KIND, either express or implied.
#   See the License for the specific language governing permissions and
#   limitations under the License.

<<<<<<< HEAD
import os
import subprocess
from pybuilder import bootstrap
bootstrap()
from pybuilder.core import init, use_plugin, Author, task
from pybuilder.utils import assert_can_execute
=======
from pybuilder.core import init, use_bldsup, use_plugin, Author
import sys
>>>>>>> 2db7ec0f


use_plugin("python.core")
use_plugin("python.pytddmon")
use_plugin("python.distutils")
use_plugin("python.install_dependencies")

use_plugin("copy_resources")
use_plugin("filter_resources")
use_plugin("source_distribution")

use_plugin("python.coverage")
use_plugin("python.unittest")
use_plugin("python.integrationtest")
use_plugin("python.flake8")
use_plugin("python.frosted")
if not sys.version_info[0:2] == (3,2):
    use_plugin("python.cram")

use_plugin("python.pydev")
use_plugin("python.pycharm")
use_plugin("python.pytddmon")

use_bldsup()
use_plugin("pdoc")

summary = "An extensible, easy to use continuous build tool for Python"
description = """PyBuilder is a continuous build tool for multiple languages.

PyBuilder primarily targets Python projects but due to its extensible
nature it can be used for other languages as well.

PyBuilder features a powerful yet easy to use plugin mechanism which
allows programmers to extend the tool in an unlimited way.
"""

authors = [Author("Alexander Metzner", "alexander.metzner@gmail.com"),
           Author("Maximilien Riehl", "max@riehl.io"),
           Author("Michael Gruber", "aelgru@gmail.com"),
           Author("Udo Juettner", "udo.juettner@gmail.com")]
url = "http://pybuilder.github.io"
license = "Apache License"
version = "0.10.13"

default_task = ["analyze", "publish"]


@init
def initialize(project):
    project.build_depends_on("mockito-without-hardcoded-distribute-version")
    project.build_depends_on("mock")
    project.build_depends_on("pyfix")  # required test framework
    project.build_depends_on("pyassert")
    project.build_depends_on("wheel")
    project.build_depends_on("pdoc")
    project.build_depends_on("pygments")

    project.set_property("verbose", True)

    project.set_property("coverage_break_build", False)
    project.get_property("coverage_exceptions").append("pybuilder.cli")
    project.get_property("coverage_exceptions").append("pybuilder.plugins.core_plugin")

    project.set_property("copy_resources_target", "$dir_dist")
    project.get_property("copy_resources_glob").append("LICENSE")
    project.get_property("filter_resources_glob").append("**/pybuilder/__init__.py")

    project.set_property("flake8_break_build", True)
    project.set_property('flake8_include_test_sources', True)
    project.set_property('frosted_include_test_sources', True)
    project.set_property("flake8_max_line_length", 130)

    project.get_property("source_dist_ignore_patterns").append(".project")
    project.get_property("source_dist_ignore_patterns").append(".pydevproject")
    project.get_property("source_dist_ignore_patterns").append(".settings")

    # enable this to build a bdist on vagrant
    # project.set_property("distutils_issue8876_workaround_enabled", True)
    project.get_property("distutils_commands").append("bdist_wheel")
    project.set_property("distutils_classifiers", [
                         'Programming Language :: Python',
                         'Programming Language :: Python :: Implementation :: CPython',
                         'Programming Language :: Python :: Implementation :: PyPy',
                         'Programming Language :: Python :: 2.6',
                         'Programming Language :: Python :: 2.7',
                         'Programming Language :: Python :: 3',
                         'Programming Language :: Python :: 3.2',
                         'Programming Language :: Python :: 3.3',
                         'Development Status :: 4 - Beta',
                         'Environment :: Console',
                         'Intended Audience :: Developers',
                         'License :: OSI Approved :: Apache Software License',
                         'Topic :: Software Development :: Build Tools',
                         'Topic :: Software Development :: Quality Assurance',
                         'Topic :: Software Development :: Testing'])<|MERGE_RESOLUTION|>--- conflicted
+++ resolved
@@ -14,17 +14,13 @@
 #   See the License for the specific language governing permissions and
 #   limitations under the License.
 
-<<<<<<< HEAD
 import os
 import subprocess
 from pybuilder import bootstrap
 bootstrap()
-from pybuilder.core import init, use_plugin, Author, task
 from pybuilder.utils import assert_can_execute
-=======
 from pybuilder.core import init, use_bldsup, use_plugin, Author
 import sys
->>>>>>> 2db7ec0f
 
 
 use_plugin("python.core")
